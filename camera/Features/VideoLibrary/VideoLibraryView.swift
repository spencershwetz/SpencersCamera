--- conflicted
+++ resolved
@@ -6,10 +6,7 @@
 struct VideoLibraryView: View {
     @StateObject private var viewModel = VideoLibraryViewModel()
     @Environment(\.dismiss) private var dismiss
-<<<<<<< HEAD
-=======
     var dismissAction: () -> Void
->>>>>>> dac1380b
     
     var body: some View {
         NavigationStack {
@@ -21,107 +18,6 @@
                         .scaleEffect(1.5)
                         .tint(.white)
                 } else if viewModel.videos.isEmpty {
-<<<<<<< HEAD
-                    VStack(spacing: 20) {
-                        Image(systemName: "video.slash")
-                            .font(.system(size: 60))
-                            .foregroundColor(.gray)
-                            .padding()
-                        
-                        Text("No videos found")
-                            .font(.title2)
-                            .foregroundColor(.gray)
-                        
-                        if let errorMessage = viewModel.errorMessage {
-                            Text(errorMessage)
-                                .font(.callout)
-                                .foregroundColor(.orange)
-                                .multilineTextAlignment(.center)
-                                .padding(.horizontal, 30)
-                        }
-                        
-                        if viewModel.authorizationStatus == .denied || viewModel.authorizationStatus == .restricted {
-                            Text("Please enable photo library access in Settings")
-                                .font(.callout)
-                                .foregroundColor(.orange)
-                                .multilineTextAlignment(.center)
-                                .padding(.horizontal, 30)
-                            
-                            Button(action: {
-                                if let url = URL(string: UIApplication.openSettingsURLString) {
-                                    UIApplication.shared.open(url)
-                                }
-                            }) {
-                                Text("Open Settings")
-                                    .padding(.horizontal, 20)
-                                    .padding(.vertical, 10)
-                                    .background(Color.blue)
-                                    .foregroundColor(.white)
-                                    .cornerRadius(8)
-                            }
-                        } else {
-                            Text("Try refreshing the library")
-                                .font(.callout)
-                                .foregroundColor(.gray)
-                            
-                            Button(action: {
-                                viewModel.refreshVideos()
-                            }) {
-                                Text("Refresh")
-                                    .padding(.horizontal, 20)
-                                    .padding(.vertical, 10)
-                                    .background(Color.blue)
-                                    .foregroundColor(.white)
-                                    .cornerRadius(8)
-                            }
-                        }
-                    }
-                } else {
-                    ScrollView {
-                        Text("Found \(viewModel.videos.count) videos")
-                            .foregroundColor(.gray)
-                            .font(.caption)
-                            .padding(.top, 8)
-                        
-                        LazyVGrid(columns: [GridItem(.adaptive(minimum: 160, maximum: 180))], spacing: 10) {
-                            ForEach(viewModel.videos) { video in
-                                VideoThumbnailView(video: video)
-                                    .cornerRadius(10)
-                                    .shadow(radius: 2)
-                                    .aspectRatio(9/16, contentMode: .fit)
-                                    .onTapGesture {
-                                        viewModel.selectedVideo = video
-                                        print("DEBUG: Video selected: \(video.localIdentifier)")
-                                    }
-                                    .id(video.id)
-                            }
-                        }
-                        .padding()
-                    }
-                    .refreshable {
-                        print("DEBUG: Pull-to-refresh triggered")
-                        viewModel.refreshVideos()
-                    }
-                }
-            }
-            .navigationTitle("My Videos")
-            .navigationBarTitleDisplayMode(.inline)
-            .toolbar {
-                ToolbarItem(placement: .topBarLeading) {
-                    Button("Close") {
-                        print("DEBUG: Dismissing VideoLibraryView")
-                        dismiss()
-                    }
-                }
-                
-                ToolbarItem(placement: .topBarTrailing) {
-                    Button(action: {
-                        viewModel.refreshVideos()
-                    }) {
-                        Image(systemName: "arrow.clockwise")
-                    }
-                    .disabled(viewModel.isLoading)
-=======
                     EmptyVideoStateView(
                         viewModel: viewModel,
                         onRefresh: { viewModel.refreshVideos() }
@@ -262,19 +158,9 @@
             ToolbarItem(placement: .navigationBarTrailing) {
                 Button("Done") {
                     dismiss()
->>>>>>> dac1380b
-                }
-            }
-            .background(Color.black)
-        }
-<<<<<<< HEAD
-        .sheet(item: $viewModel.selectedVideo) { video in
-            SimpleVideoPlayerView(asset: video.asset)
-        }
-        .onAppear {
-            print("DEBUG: VideoLibraryView appeared")
-            viewModel.requestAccess()
-=======
+                }
+            }
+        }
         .preferredColorScheme(.dark)
     }
     
@@ -291,9 +177,7 @@
                     self.player?.play()
                 }
             }
->>>>>>> dac1380b
-        }
-        .preferredColorScheme(.dark)
+        }
     }
 }
 
@@ -301,8 +185,6 @@
     let video: VideoAsset
     @State private var thumbnail: UIImage?
     @State private var duration: String = ""
-    @State private var isLoadingThumbnail: Bool = true
-    @State private var thumbnailError: String? = nil
     
     var body: some View {
         ZStack(alignment: .bottomTrailing) {
@@ -310,22 +192,9 @@
                 Image(uiImage: thumbnail)
                     .resizable()
                     .aspectRatio(contentMode: .fill)
-            } else if isLoadingThumbnail {
-                Rectangle()
-                    .fill(Color.gray.opacity(0.3))
-                    .overlay(
-                        ProgressView()
-                            .scaleEffect(0.8)
-                            .tint(.white)
-                    )
             } else {
                 Rectangle()
                     .fill(Color.gray.opacity(0.3))
-                    .overlay(
-                        Image(systemName: "photo.fill")
-                            .foregroundColor(.white.opacity(0.6))
-                            .font(.largeTitle)
-                    )
             }
             
             VStack(alignment: .trailing) {
@@ -354,36 +223,18 @@
     }
     
     private func loadThumbnail() {
-        print("DEBUG: [THUMBNAIL] Loading thumbnail for video: \(video.localIdentifier)")
-        isLoadingThumbnail = true
-        
         let imageManager = PHImageManager.default()
         let requestOptions = PHImageRequestOptions()
         requestOptions.isNetworkAccessAllowed = true
-        requestOptions.deliveryMode = .fastFormat
-        requestOptions.isSynchronous = false
-        
-        let targetSize = CGSize(width: 180, height: 320)
+        requestOptions.deliveryMode = .highQualityFormat
         
         imageManager.requestImage(
-            for: video.asset,
-            targetSize: targetSize,
+            for: video.asset, 
+            targetSize: CGSize(width: 300, height: 300),
             contentMode: .aspectFill,
             options: requestOptions
-        ) { image, info in
-            if let image = image {
-                DispatchQueue.main.async {
-                    self.thumbnail = image
-                    self.isLoadingThumbnail = false
-                    print("DEBUG: [THUMBNAIL] Successfully loaded thumbnail for: \(self.video.localIdentifier)")
-                }
-            } else {
-                print("DEBUG: [THUMBNAIL] Failed to load thumbnail for: \(self.video.localIdentifier)")
-                DispatchQueue.main.async {
-                    self.thumbnailError = "Failed to load thumbnail"
-                    self.isLoadingThumbnail = false
-                }
-            }
+        ) { image, _ in
+            self.thumbnail = image
         }
     }
     
@@ -395,59 +246,4 @@
         formatter.zeroFormattingBehavior = .pad
         duration = formatter.string(from: seconds) ?? ""
     }
-<<<<<<< HEAD
-}
-
-struct SimpleVideoPlayerView: View {
-    let asset: PHAsset
-    @State private var player: AVPlayer?
-    @Environment(\.dismiss) private var dismiss
-    
-    var body: some View {
-        ZStack {
-            Color.black.edgesIgnoringSafeArea(.all)
-            
-            if let player = player {
-                VideoPlayer(player: player)
-                    .ignoresSafeArea()
-            } else {
-                ProgressView()
-                    .scaleEffect(1.5)
-                    .tint(.white)
-            }
-        }
-        .onAppear {
-            loadVideo()
-        }
-        .onDisappear {
-            player?.pause()
-        }
-        .toolbar {
-            ToolbarItem(placement: .navigationBarTrailing) {
-                Button("Done") {
-                    dismiss()
-                }
-            }
-        }
-        .preferredColorScheme(.dark)
-    }
-    
-    private func loadVideo() {
-        let manager = PHImageManager.default()
-        let options = PHVideoRequestOptions()
-        options.deliveryMode = .highQualityFormat
-        options.isNetworkAccessAllowed = true
-        
-        manager.requestAVAsset(forVideo: asset, options: options) { avAsset, _, _ in
-            DispatchQueue.main.async {
-                if let avAsset = avAsset {
-                    self.player = AVPlayer(playerItem: AVPlayerItem(asset: avAsset))
-                    self.player?.play()
-                }
-            }
-        }
-    }
-} 
-=======
-}
->>>>>>> dac1380b
+}