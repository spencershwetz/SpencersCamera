import SwiftUI
import AVFoundation
import CoreImage
import AVKit
import Combine
import os.log

// Define delegate protocol outside the main struct
protocol CustomPreviewViewDelegate: AnyObject {
    func customPreviewViewDidAddVideoOutput(_ previewView: CameraPreviewView.CustomPreviewView)
}

struct CameraPreviewView: UIViewRepresentable {
    let session: AVCaptureSession
    @ObservedObject var lutManager: LUTManager
    let viewModel: CameraViewModel
    
    // Logger for CameraPreviewView
    private let logger = Logger(subsystem: Bundle.main.bundleIdentifier!, category: "CameraPreviewView")
    
    func makeUIView(context: Context) -> RotationLockedContainer {
        print("DEBUG: Creating CameraPreviewView")
        
        let customPreview = CustomPreviewView(frame: .zero, // Use zero initially, frame set by container
                                              session: session,
                                              lutManager: lutManager,
                                              viewModel: viewModel)
        
        // Set the delegate AFTER creating the view
        customPreview.delegate = viewModel
        
        // Create container with explicit bounds
        let container = RotationLockedContainer(contentView: customPreview)
        
        // Store reference to this container in the view model for LUT processing
        viewModel.owningView = container
        
<<<<<<< HEAD
        // Create a custom preview view that will handle LUT processing
        let preview = CustomPreviewView(frame: UIScreen.main.bounds, 
                                       session: session, 
                                       lutManager: lutManager,
                                       viewModel: viewModel)
        preview.backgroundColor = .black
        preview.tag = 100 // Tag for identification
        
        // Apply rounded corners to the preview
        preview.layer.cornerRadius = 20
        preview.layer.masksToBounds = true
        
        // Add the preview to our container
        container.addSubview(preview)
        
        // Pin the preview to the container with auto layout - using 80% of the screen size
        // and positioning it more towards the top
        preview.translatesAutoresizingMaskIntoConstraints = false
        NSLayoutConstraint.activate([
            // Center horizontally
            preview.centerXAnchor.constraint(equalTo: container.centerXAnchor),
            // Position away from the top to avoid status bar and cutoff
            // Increased top offset to match manual frame calculations
            preview.topAnchor.constraint(equalTo: container.topAnchor, constant: container.bounds.height * 0.18),
            // Width is 80% of container width
            preview.widthAnchor.constraint(equalTo: container.widthAnchor, multiplier: 0.8),
            // Set height based on width using 3:4 aspect ratio (width:height)
            // This means height should be 4/3 of the width
            // Slightly adjust height multiplier to account for top inset
            preview.heightAnchor.constraint(equalTo: preview.widthAnchor, multiplier: 4.0/3.0)
        ])
=======
        // Force layout
        container.setNeedsLayout()
        container.layoutIfNeeded()
>>>>>>> dac1380b
        
        return container
    }
    
    func updateUIView(_ uiView: RotationLockedContainer, context: Context) {
        print("DEBUG: updateUIView - Container frame: \(uiView.frame)")
        if let preview = uiView.viewWithTag(100) as? CustomPreviewView {
            print("DEBUG: updateUIView - Preview frame: \(preview.frame)")
            // Use the new updateState method
            preview.updateState(newTimestamp: viewModel.lastLensSwitchTimestamp, newFilter: lutManager.currentLUTFilter)
        }
    }
    
    func makeCoordinator() -> Coordinator {
        Coordinator(parent: self)
    }
    
    class Coordinator: NSObject {
        let parent: CameraPreviewView
        
        init(parent: CameraPreviewView) {
            self.parent = parent
            super.init()
        }
    }
    
    // MARK: - Custom Views
    
    // A container view that actively resists rotation changes
    class RotationLockedContainer: UIView {
        private let contentView: UIView
        private var borderLayer: CALayer?
        private let cornerRadius: CGFloat = 20.0
        private let borderWidth: CGFloat = 4.0
        private var volumeButtonHandler: VolumeButtonHandler?
        
<<<<<<< HEAD
        override init(frame: CGRect) {
            super.init(frame: frame)
            print("DEBUG: RotationLockedContainer init with frame: \(frame)")
=======
        init(contentView: UIView) {
            self.contentView = contentView
            super.init(frame: .zero)
>>>>>>> dac1380b
            setupView()
            setupBorderLayer()
            setupVolumeButtonHandler()
            
            // Observe recording state changes
            NotificationCenter.default.addObserver(self,
                                                 selector: #selector(handleRecordingStateChange),
                                                 name: NSNotification.Name("RecordingStateChanged"),
                                                 object: nil)
        }
        
        required init?(coder: NSCoder) {
            fatalError("init(coder:) has not been implemented")
        }
        
        private func setupView() {
            // Set background to black
            backgroundColor = .black
            
            // Add content view to fill the container but with space only for border
            addSubview(contentView)
            contentView.translatesAutoresizingMaskIntoConstraints = false
            
            // Create constraints with slightly lower priority
            let topConstraint = contentView.topAnchor.constraint(equalTo: topAnchor, constant: borderWidth)
            let bottomConstraint = contentView.bottomAnchor.constraint(equalTo: bottomAnchor, constant: -borderWidth)
            let leadingConstraint = contentView.leadingAnchor.constraint(equalTo: leadingAnchor, constant: borderWidth)
            let trailingConstraint = contentView.trailingAnchor.constraint(equalTo: trailingAnchor, constant: -borderWidth)
            
            // Set priority to just below required
            topConstraint.priority = .required - 1
            bottomConstraint.priority = .required - 1
            leadingConstraint.priority = .required - 1
            trailingConstraint.priority = .required - 1
            
            // Activate the constraints
            NSLayoutConstraint.activate([
                topConstraint,
                bottomConstraint,
                leadingConstraint,
                trailingConstraint
            ])
            
            // Disable safe area insets
            contentView.insetsLayoutMarginsFromSafeArea = false
            
            // Set black background for all parent views
            setBlackBackgroundForParentViews()
        }
        
        private func setupBorderLayer() {
            let border = CALayer()
            border.borderWidth = borderWidth
            border.borderColor = UIColor.clear.cgColor
            border.cornerRadius = cornerRadius  // Use the same corner radius as the preview
            layer.addSublayer(border)
            borderLayer = border
        }
        
        private func setupVolumeButtonHandler() {
            if #available(iOS 17.2, *) {
                if let previewView = contentView as? CustomPreviewView {
                    volumeButtonHandler = VolumeButtonHandler(viewModel: previewView.viewModel)
                    volumeButtonHandler?.attachToView(self)
                    print("✅ Volume button handler initialized and attached")
                }
            } else {
                print("⚠️ Volume button recording requires iOS 17.2 or later")
            }
        }
        
        deinit {
            if #available(iOS 17.2, *) {
                // Store a weak reference to volumeButtonHandler before deinit
                let handler = volumeButtonHandler
                let view = self
                Task { @MainActor in
                    handler?.detachFromView(view)
                }
                // Clear the reference
                volumeButtonHandler = nil
            }
        }
        
<<<<<<< HEAD
        private func enforceBounds() {
            // Set flag to indicate animation in progress
            isAnimating = true
            
            print("DEBUG: enforceBounds - Before: frame=\(frame), bounds=\(bounds)")
            
            // Always maintain full screen bounds regardless of rotation
            frame = UIScreen.main.bounds
            
            print("DEBUG: enforceBounds - After: frame=\(frame), bounds=\(bounds)")
            print("DEBUG: enforceBounds - Safe area insets: \(safeAreaInsets)")
            
            // Re-enforce rotation settings for all subviews
            for case let preview as CustomPreviewView in subviews {
                print("DEBUG: enforceBounds - CustomPreviewView before: \(preview.frame)")
                preview.frame = bounds
                print("DEBUG: enforceBounds - CustomPreviewView after: \(preview.frame)")
                preview.updateFrameSize()
            }
            
            // Reset animation flag after a short delay
            DispatchQueue.main.asyncAfter(deadline: .now() + 0.3) {
                self.isAnimating = false
=======
        @objc private func handleRecordingStateChange() {
            if let viewModel = (contentView as? CustomPreviewView)?.viewModel {
                if viewModel.isRecording {
                    animateBorderIn()
                } else {
                    animateBorderOut()
                }
>>>>>>> dac1380b
            }
        }
        
        private func animateBorderIn() {
            let animation = CABasicAnimation(keyPath: "borderColor")
            animation.fromValue = UIColor.clear.cgColor
            animation.toValue = UIColor.red.cgColor
            animation.duration = 0.3
            animation.fillMode = .forwards
            animation.isRemovedOnCompletion = false
            borderLayer?.add(animation, forKey: "borderColorAnimation")
        }
        
        private func animateBorderOut() {
            let animation = CABasicAnimation(keyPath: "borderColor")
            animation.fromValue = UIColor.red.cgColor
            animation.toValue = UIColor.clear.cgColor
            animation.duration = 0.3
            animation.fillMode = .forwards
            animation.isRemovedOnCompletion = false
            borderLayer?.add(animation, forKey: "borderColorAnimation")
        }
        
        override func layoutSubviews() {
            super.layoutSubviews()
            
            // Update border frame to match view bounds
            CATransaction.begin()
            CATransaction.setDisableActions(true)
            borderLayer?.frame = bounds
            CATransaction.commit()
            
            // Keep background color black during layout changes
            backgroundColor = .black
            
            // Check for changes in safe area insets
            if safeAreaInsets != .zero {
                // Force content to fill entire view with just border width
                // contentView.frame = bounds.inset(by: UIEdgeInsets(top: borderWidth,
                //                                                 left: borderWidth,
                //                                                 bottom: borderWidth,
                //                                                 right: borderWidth))
            }
            
            // Set black background for parent views
            setBlackBackgroundForParentViews()
        }
        
        private func setBlackBackgroundForParentViews() {
            // Recursively set black background color on all parent views
            var currentView: UIView? = self
            while let view = currentView {
                view.backgroundColor = .black
                
                // Also set any CALayer backgrounds to black
                view.layer.backgroundColor = UIColor.black.cgColor
                
                currentView = view.superview
            }
            
            print("DEBUG: RotationLockedContainer set black background for all parent views")
        }
        
        // Make safe area insets zero to prevent any white bars
        override var safeAreaInsets: UIEdgeInsets {
            return .zero
        }
        
        override func safeAreaInsetsDidChange() {
            super.safeAreaInsetsDidChange()
            // Force black background when safe area changes
            setBlackBackgroundForParentViews()
        }
    }
    
    // Custom preview view that handles LUT processing
    class CustomPreviewView: UIView, AVCaptureVideoDataOutputSampleBufferDelegate {
        private let previewLayer: AVCaptureVideoPreviewLayer
        private var dataOutput: AVCaptureVideoDataOutput?
        private let session: AVCaptureSession
        private var lutManager: LUTManager
        var viewModel: CameraViewModel
        weak var delegate: CustomPreviewViewDelegate? // Add delegate property
        private let customPreviewLogger = Logger(subsystem: Bundle.main.bundleIdentifier!, category: "CustomPreviewView") // Logger for this class
        private var ciContext = CIContext(options: [.useSoftwareRenderer: false])
        private let processingQueue = DispatchQueue(label: "com.camera.lutprocessing", qos: .userInitiated)
        private var currentLUTFilter: CIFilter?
        private let cornerRadius: CGFloat = 20.0
        private var lastProcessedLensSwitchTimestamp: Date?
        private var framesToSkipAfterLensSwitch: Int = 0 // Counter to skip frames after switch
        private var localFrameCounter: Int = 0 // Local counter for debugging
        private var isInitialDataOrientationSet = false // Flag for one-time data angle setup
        
        // Logger for the deprecated UIView
        private let uiViewLogger = Logger(subsystem: Bundle.main.bundleIdentifier!, category: "CameraPreviewUIView")
        
        init(frame: CGRect, session: AVCaptureSession, lutManager: LUTManager, viewModel: CameraViewModel) {
            self.session = session
            self.lutManager = lutManager
            self.viewModel = viewModel
            self.previewLayer = AVCaptureVideoPreviewLayer()
            super.init(frame: frame)
            setupView()
            setupPreviewLayer()
            setupVideoDataOutput()
            
            // Set initial orientation based on current state
            updatePreviewOrientation()
            uiViewLogger.info("Initial orientation set in init.")
        }
        
        required init?(coder: NSCoder) {
            fatalError("init(coder:) has not been implemented")
        }
        
        deinit {
            // REMOVED: Orientation observer removal logic
        }
        
        private func setupView() {
<<<<<<< HEAD
            // Set background color for the view itself
            backgroundColor = .black
            clipsToBounds = true
            layer.cornerRadius = 20
            
            // Configure preview layer
            previewLayer.session = session
            previewLayer.videoGravity = .resizeAspect
            
            // Calculate inset that creates a small margin around the preview
            let inset: CGFloat = 6.0
            // Use a larger top inset to fix the cutoff issue
            let topInset: CGFloat = 16.0
            
            // Create frame with custom insets
            let frameWithInsets = CGRect(
                x: bounds.origin.x + inset,
                y: bounds.origin.y + topInset, // Use larger top inset
                width: bounds.width - (inset * 2),
                height: bounds.height - (inset * 2 + topInset) // Adjust height for top inset
            )
            
            previewLayer.frame = frameWithInsets
            // Ensure the preview layer respects the view's rounded corners
            previewLayer.cornerRadius = 20
            previewLayer.masksToBounds = true
            
=======
            // Set tag for lookup in updateUIView
            tag = 100
            
            // Apply corner radius
            layer.cornerRadius = cornerRadius
            layer.masksToBounds = true
            
            // Set background color to black
            backgroundColor = .black
            
            // Initial orientation will be set in didMoveToWindow or via observer
        }
        
        private func setupPreviewLayer() {
            previewLayer.session = session
            previewLayer.videoGravity = .resizeAspectFill
>>>>>>> dac1380b
            layer.addSublayer(previewLayer)
            previewLayer.cornerRadius = cornerRadius // Apply initial corner radius
            previewLayer.masksToBounds = true
            uiViewLogger.info("Preview layer setup complete.")
            
            // REMOVED: Orientation should be handled by updatePreviewOrientation
            // updatePreviewOrientation() // Call initially? Better in didMoveToWindow
        }
        
        private func setupVideoDataOutput() {
            let output = AVCaptureVideoDataOutput()
            output.videoSettings = [kCVPixelBufferPixelFormatTypeKey as String: Int(kCVPixelFormatType_32BGRA)]
            output.setSampleBufferDelegate(self, queue: processingQueue)
            
            guard session.canAddOutput(output) else {
                customPreviewLogger.error("Failed to add video data output for LUT processing.") // Use customPreviewLogger
                return
            }
            session.addOutput(output)
            self.dataOutput = output
            customPreviewLogger.info("Added video data output for LUT processing.") // Use customPreviewLogger
            print("DEBUG: Added video data output for LUT processing")
            
            // Call the delegate method after adding the output
            delegate?.customPreviewViewDidAddVideoOutput(self)
            customPreviewLogger.debug("Called customPreviewViewDidAddVideoOutput delegate method.") // Use customPreviewLogger

            // === ADDED: Ensure data output connection orientation matches fixed preview ===
            if let connection = output.connection(with: .video) {
                let targetAngle: CGFloat = 90 // Match fixed portrait preview layer
                if connection.isVideoRotationAngleSupported(targetAngle) {
                    if connection.videoRotationAngle != targetAngle {
                        connection.videoRotationAngle = targetAngle
                        customPreviewLogger.info("Set initial video data output connection angle to \(targetAngle)°.")
                    } else {
                        customPreviewLogger.debug("Video data output connection angle already \(targetAngle)°.")
                    }
                } else {
                    customPreviewLogger.warning("Angle \(targetAngle)° not supported for video data output connection.")
                }
            } else {
                customPreviewLogger.warning("Could not get video data output connection to set initial angle.")
            }
            // ==========================================================================
        }
        
        override func layoutSubviews() {
            super.layoutSubviews()
            previewLayer.frame = bounds // Ensure preview layer fills the view
            previewLayer.cornerRadius = cornerRadius // Maintain corner radius
            uiViewLogger.debug("LayoutSubviews called, updated previewLayer frame and cornerRadius.")
        }
        
        override func didMoveToWindow() {
            super.didMoveToWindow()
            if self.window != nil {
                uiViewLogger.debug("[didMoveToWindow] View added to window. Orientation should be handled by observer or init.")
                // Orientation is handled by observer and initial setup
            }
        }
        
        // MARK: - Frame Management
        
        func updateFrameSize() {
            // Use animation to prevent abrupt changes
            CATransaction.begin()
            CATransaction.setDisableActions(true)
            
            // Calculate the frame that covers the entire screen
            let screenBounds = UIScreen.main.bounds
            let frame = CGRect(x: 0, y: 0, width: screenBounds.width, height: screenBounds.height)
            
            // Update view frame
            self.frame = frame
            
<<<<<<< HEAD
            // Calculate inset that creates a small margin around the preview
            let inset: CGFloat = 6.0
            // Use a larger top inset to fix the cutoff issue
            let topInset: CGFloat = 16.0
            
            // Create frame with custom insets
            let frameWithInsets = CGRect(
                x: bounds.origin.x + inset,
                y: bounds.origin.y + topInset, // Use larger top inset
                width: bounds.width - (inset * 2),
                height: bounds.height - (inset * 2 + topInset) // Adjust height for top inset
            )
            
            previewLayer.frame = frameWithInsets
            
            // Ensure the corner radius is maintained
            previewLayer.cornerRadius = 20
=======
            // Update preview layer frame
            previewLayer.frame = bounds
>>>>>>> dac1380b
            
            // Ensure corners stay rounded
            previewLayer.cornerRadius = cornerRadius
            
            // Force portrait orientation
            if let connection = previewLayer.connection {
                if connection.isVideoRotationAngleSupported(90) {
                    connection.videoRotationAngle = 90
                }
            }
            
            // Update LUT overlay layer if it exists
            if let overlay = previewLayer.sublayers?.first(where: { $0.name == "LUTOverlayLayer" }) {
<<<<<<< HEAD
                overlay.frame = previewLayer.bounds
                overlay.cornerRadius = 20
=======
                overlay.frame = bounds
                overlay.cornerRadius = cornerRadius
>>>>>>> dac1380b
            }
            
            CATransaction.commit()
        }
        
        // Method to ensure LUT overlay has correct orientation
        func updateLUTOverlayOrientation() {
            // Force portrait orientation for preview layer
            if let connection = previewLayer.connection {
                if connection.isVideoRotationAngleSupported(90) {
                    connection.videoRotationAngle = 90
                }
            }
            
            // Ensure data output connection has correct orientation
            if let dataOutput = dataOutput, let connection = dataOutput.connection(with: .video) {
                if connection.isVideoRotationAngleSupported(90) {
                    connection.videoRotationAngle = 90
                }
            }
            
            // Update overlay to match preview layer orientation
            DispatchQueue.main.async { [weak self] in
                guard let self = self else { return }
                // Check if the overlay layer exists without assigning it to a variable
                if self.previewLayer.sublayers?.first(where: { $0.name == "LUTOverlayLayer" }) != nil {
                    // No need to modify overlay properties, just ensure underlying connections are correct
                    print("DEBUG: Ensured LUT overlay orientation is correct (90°)")
                }
            }
        }
        
        func updateState(newTimestamp: Date, newFilter: CIFilter?) {
            uiViewLogger.debug("--> updateState called. Timestamp: \(newTimestamp), Filter active: \(newFilter != nil ? "Yes" : "No")")
            
            let filterChanged = (self.currentLUTFilter == nil && newFilter != nil) || (self.currentLUTFilter != nil && newFilter == nil) ||
                              (self.currentLUTFilter != nil && newFilter != nil && self.currentLUTFilter != newFilter) // Basic check if filter instance changed
            
            // Update LUT filter
            self.currentLUTFilter = newFilter

            // Check if lens switch timestamp has changed OR if the filter just became active/inactive
            uiViewLogger.trace("    [updateState] Checking for timestamp/filter change...")
            if lastProcessedLensSwitchTimestamp != newTimestamp || filterChanged {
                if lastProcessedLensSwitchTimestamp != newTimestamp {
                    uiViewLogger.info("    [updateState] DETECTED LENS SWITCH. Timestamp changed (\(self.lastProcessedLensSwitchTimestamp?.description ?? "nil") -> \(newTimestamp)).")
                    lastProcessedLensSwitchTimestamp = newTimestamp
                    // Explicitly remove overlay during lens switch to prevent flash
                    uiViewLogger.info("    [updateState] Removing LUT overlay due to lens switch.")
                    removeLUTOverlay() // Log added inside this func
                    // *** Set flag to skip the next frame ***
                    uiViewLogger.info("    [updateState] Setting framesToSkipAfterLensSwitch = 2.")
                    self.framesToSkipAfterLensSwitch = 2 // Skip the next 2 frames
                }
                // REMOVED: Filter changed logging and updatePreviewOrientation call
                // REMOVED: updatePreviewOrientation() call for lens switch/filter change
            } else {
                uiViewLogger.trace("    [updateState] Timestamp and Filter state (active/inactive) unchanged. Not updating preview orientation.")
            }
        }
        
        func updateLUT(_ filter: CIFilter?) {
            self.currentLUTFilter = filter
        }
        
        // MARK: - AVCaptureVideoDataOutputSampleBufferDelegate
        
        func captureOutput(_ output: AVCaptureOutput, didOutput sampleBuffer: CMSampleBuffer, from connection: AVCaptureConnection) {
            localFrameCounter += 1 // Use local counter
            let frameNumber = localFrameCounter // Capture frame number early
            uiViewLogger.trace("--> [captureOutput ENTRY] Frame: \(frameNumber)")
            
            // *** Skip the first few frames immediately after a lens switch ***
            if framesToSkipAfterLensSwitch > 0 {
                uiViewLogger.info("--> [captureOutput SKIP] Frame: \(frameNumber). Skipping frame (\(3 - self.framesToSkipAfterLensSwitch)/2) after lens switch. Frames left to skip: \(self.framesToSkipAfterLensSwitch - 1)")
                framesToSkipAfterLensSwitch -= 1
                return // Ignore this frame
            } else {
                 uiViewLogger.trace("    [captureOutput] Frame: \(frameNumber). framesToSkipAfterLensSwitch is 0, proceeding.")
            }

            // Reduce logging frequency for general processing, but log the first frame after skip attempt
            if frameNumber % 60 != 0 {
                // Optionally log the first frame that *isn't* skipped after a switch
                if let lastSwitchTime = lastProcessedLensSwitchTimestamp,
                   (CACurrentMediaTime() - Double(truncating: NSNumber(value: lastSwitchTime.timeIntervalSince1970))) < 0.2 { // Log for 200ms after switch
                   uiViewLogger.debug("--> [captureOutput FIRST PROCESSED] Frame: \(frameNumber) after potential skip.")
                }
                // return // Keep original frame skipping for performance, but allow first frame log
            }

            guard let currentLUTFilter = currentLUTFilter,
                  let pixelBuffer = CMSampleBufferGetImageBuffer(sampleBuffer) else {
                // Log only if LUT *should* be active but buffer is missing
                if currentLUTFilter != nil {
                    uiViewLogger.warning("    [captureOutput] LUT Filter exists but failed to get pixel buffer.")
                    // Ensure overlay is removed if filter is active but buffer fails
                    DispatchQueue.main.async { [weak self] in
                        self?.removeLUTOverlay()
                    }
                }
                // Clear existing overlay if LUT is disabled
                DispatchQueue.main.async { [weak self] in
                    self?.removeLUTOverlay()
                }
                return // Exit if no LUT filter or no pixel buffer
            }

            uiViewLogger.trace("    [captureOutput] Frame: \(frameNumber). LUT Filter ACTIVE. Applying filter.")
            // Create CIImage from the pixel buffer
            let ciImage = CIImage(cvPixelBuffer: pixelBuffer)

            // *** REMOVE CIImage orientation logic AGAIN ***
            // let currentDeviceOrientation = UIDevice.current.orientation
            // let exifOrientation = exifOrientationForDeviceOrientation(currentDeviceOrientation)
            // let orientedImage = ciImage.oriented(forExifOrientation: exifOrientation)

            // Apply LUT filter to the *original* (non-oriented) image
            currentLUTFilter.setValue(ciImage, forKey: kCIInputImageKey) // Apply to original ciImage

            guard let outputImage = currentLUTFilter.outputImage else {
                uiViewLogger.error("    [captureOutput] Frame: \(frameNumber). Failed to apply LUT filter to image.")
                return
            }
            
            // Render the final image using the context
            // Use the extent of the processed image, which includes rotation
            _ = CVPixelBufferGetWidth(pixelBuffer) // Assign to _ as it's unused
            _ = CVPixelBufferGetHeight(pixelBuffer) // Assign to _ as it's unused
            
            uiViewLogger.trace("    [captureOutput] Frame: \(frameNumber). Filter applied. Creating CGImage.")
            guard let cgImage = ciContext.createCGImage(outputImage, from: outputImage.extent) else {
                 uiViewLogger.error("    [captureOutput] Frame: \(frameNumber). Failed create CGImage from filtered output.")
                 return
            }

            uiViewLogger.trace("    [captureOutput] Frame: \(frameNumber). CGImage created. Dispatching to main thread for overlay update.")
            // Create or update overlay on main thread
            DispatchQueue.main.async { [weak self] in
                guard let self = self else { return }
                
                // *** Check isLensSwitching AGAIN on main thread ***
                // If a lens switch started *after* background processing but *before* this block runs, skip update.
                if self.framesToSkipAfterLensSwitch > 0 {
                     self.uiViewLogger.warning("    [captureOutput MAIN THREAD] Frame: \(frameNumber). Skipping overlay update as framesToSkipAfterLensSwitch (\(self.framesToSkipAfterLensSwitch)) > 0. This should ideally not happen.")
                     return
                }

                let currentFrameNumber = frameNumber // Capture frame number for async block
                self.uiViewLogger.debug("    [captureOutput MAIN THREAD] Frame: \(currentFrameNumber). Running on main thread to update LUTOverlayLayer.")
                
                CATransaction.begin()
                CATransaction.setDisableActions(true)
                
                let viewBounds = self.bounds // Use view bounds for overlay frame

                // *** Ensure Identity Transform is ALWAYS used ***
                let transform = CATransform3DIdentity

                // Update existing overlay or create a new one
                if let overlay = self.previewLayer.sublayers?.first(where: { $0.name == "LUTOverlayLayer" }) {
                    overlay.contents = cgImage
<<<<<<< HEAD
                    overlay.frame = self.previewLayer.bounds
                    overlay.cornerRadius = 20
                } else {
                    let overlayLayer = CALayer()
                    overlayLayer.name = "LUTOverlayLayer"
                    overlayLayer.frame = self.previewLayer.bounds
                    overlayLayer.contentsGravity = .resizeAspect
                    overlayLayer.contents = cgImage
                    overlayLayer.cornerRadius = 20
                    overlayLayer.masksToBounds = true
=======
                    overlay.frame = viewBounds
                    overlay.cornerRadius = self.cornerRadius
                    overlay.masksToBounds = true
                    overlay.transform = transform // Use Identity transform
                } else {
                    let overlayLayer = CALayer()
                    overlayLayer.name = "LUTOverlayLayer"
                    overlayLayer.frame = viewBounds
                    overlayLayer.contentsGravity = .resizeAspectFill
                    overlayLayer.contents = cgImage
                    overlayLayer.cornerRadius = self.cornerRadius
                    overlayLayer.masksToBounds = true
                    overlayLayer.transform = transform // Use Identity transform

                    // Orientation should be handled by the fixed preview layer connection
>>>>>>> dac1380b
                    self.previewLayer.addSublayer(overlayLayer)
                    self.uiViewLogger.debug("    [captureOutput MAIN THREAD] Frame: \(currentFrameNumber). Added NEW LUTOverlayLayer with Identity transform.")
                }
                
                CATransaction.commit()
                self.uiViewLogger.debug("    [captureOutput MAIN THREAD] Frame: \(currentFrameNumber). Finished updating LUTOverlayLayer on main thread.")
            }
        }
        
<<<<<<< HEAD
        override func layoutSubviews() {
            super.layoutSubviews()
            
            // The Auto Layout system has updated our frame
            // Ensure our preview layer is properly positioned within it
            updateFrameSize()
        }
=======
        // Helper to remove LUT overlay if LUT is disabled
        private func removeLUTOverlay() {
            if let overlay = previewLayer.sublayers?.first(where: { $0.name == "LUTOverlayLayer" }) {
                uiViewLogger.info("    [removeLUTOverlay] Removing existing LUTOverlayLayer.") // Enhanced log
                overlay.removeFromSuperlayer()
            } else {
                uiViewLogger.trace("    [removeLUTOverlay] No LUTOverlayLayer found to remove.") // Added trace log
            }
        }
        
        // Completely prevent any transform-based animations
        override func action(for layer: CALayer, forKey event: String) -> CAAction? {
            if event == "transform" || event == "position" || event == "bounds" {
                return NSNull()
            }
            return super.action(for: layer, forKey: event)
        }
        
        func updatePreviewOrientation() {
            uiViewLogger.notice(">>>>>>>>> [START UPO] updatePreviewOrientation called <<<<<<<<<") // Entry marker
            guard let previewConnection = previewLayer.connection else {
                uiViewLogger.warning("    [UPO] PreviewLayer has no connection. EXITING.")
                return
            }
            
            let newAngle: CGFloat
            let deviceOrientation = UIDevice.current.orientation
            let interfaceOrientation = window?.windowScene?.interfaceOrientation ?? .portrait
            uiViewLogger.trace("    [UPO] Device: \(deviceOrientation.rawValue), Interface: \(interfaceOrientation.rawValue)")
            
            // Prioritize valid device orientation
            if deviceOrientation.isValidInterfaceOrientation {
                switch deviceOrientation {
                    case .portrait: newAngle = 90
                    case .landscapeLeft: newAngle = 180
                    case .landscapeRight: newAngle = 0
                    case .portraitUpsideDown: newAngle = 270
                    default: newAngle = 90 // Should not happen
                }
                 uiViewLogger.debug("    [UPO] Using Device Orientation: \(deviceOrientation.rawValue). Calculated newAngle = \(newAngle)°")
            } else {
                // Fallback to 90 degrees (portrait) if device orientation is invalid
                newAngle = 90
                uiViewLogger.debug("    [UPO] Invalid device orientation (\(deviceOrientation.rawValue)). Defaulting DATA angle to 90°. Calculated newAngle = \(newAngle)°")
            }
            
            // We no longer use the calculated device angle directly for the data output after initial setup.
            // Logging the calculation for reference.
            uiViewLogger.debug("    [UPO] Calculated device angle based on current orientation: \(newAngle)° (This is NOT directly applied after init)")

            // --- Force Preview Layer Connection to Portrait (90 degrees) ---
            uiViewLogger.debug("    [UPO] [PREVIEW UPDATE START]") // Start preview update log
            let fixedPreviewAngle: CGFloat = 90
            let currentPreviewAngle = previewConnection.videoRotationAngle
            uiViewLogger.debug("    [UPO] Current PREVIEW angle: \(currentPreviewAngle)°, Target fixed angle: \(fixedPreviewAngle)°")

            if previewConnection.isVideoRotationAngleSupported(fixedPreviewAngle) {
                if previewConnection.videoRotationAngle != fixedPreviewAngle {
                    uiViewLogger.info("        [UPO] Attempting to force PREVIEW angle to \(fixedPreviewAngle)°...")
                    previewConnection.videoRotationAngle = fixedPreviewAngle
                    uiViewLogger.info("        [UPO] --> FORCED PREVIEW layer connection angle to \(fixedPreviewAngle)°")
                } else {
                    uiViewLogger.debug("        [UPO] PREVIEW layer connection angle already \(fixedPreviewAngle)°. No change needed.")
                }
            } else {
                uiViewLogger.warning("    [UPO] Angle \(fixedPreviewAngle)° not supported for PREVIEW layer connection.")
            }
            uiViewLogger.debug("    [UPO] [PREVIEW UPDATE END]") // End preview update log


            // --- Remove Data Output Connection Update Logic --- 
            // This is now handled in CameraDeviceService after lens switch reconfiguration.
            /* 
            uiViewLogger.debug("    [UPO] [DATA UPDATE START]") // Start data update log

            // *** ALWAYS ensure Data Connection Angle is locked to Portrait (90 degrees) ***
            if let dataOutputConnection = dataOutput?.connection(with: .video) {
                let targetAngle: CGFloat = 90 // Lock to portrait
                uiViewLogger.debug("    [UPO] Ensuring DATA output connection angle is \\(targetAngle)°.") // Changed log from "Setting INITIAL"
                if dataOutputConnection.isVideoRotationAngleSupported(targetAngle) {
                    if dataOutputConnection.videoRotationAngle != targetAngle {
                         uiViewLogger.info("        [UPO] --> Attempting to set DATA output connection angle to \\(targetAngle)°...")
                         dataOutputConnection.videoRotationAngle = targetAngle
                         uiViewLogger.info("        [UPO] --> SET/RESET DATA output connection angle to \\(targetAngle)°")
                         // isInitialDataOrientationSet = true // No longer needed
                    } else {
                         uiViewLogger.debug("        [UPO] DATA output connection angle already \\(targetAngle)°. No change needed.")
                    }
                } else {
                    uiViewLogger.warning("    [UPO] Angle \\(targetAngle)° not supported for DATA output connection.")
                }
            } else {
                uiViewLogger.warning("    [UPO] Could not get DATA output connection to update angle.")
            }
            */
            
            uiViewLogger.notice("<<<<<<<<< [END UPO] Finished updatePreviewOrientation >>>>>>>>>") // Exit marker
        }
    }
}

// Helper function to map UIDeviceOrientation to CIImageOrientation (EXIF)
// TopLeft: 1 (Normal), TopRight: 2 (Flipped H), BottomRight: 3 (Rotated 180), BottomLeft: 4 (Flipped V),
// LeftTop: 5 (Rotated 90 CW + Flipped V), RightTop: 6 (Rotated 90 CW), RightBottom: 7 (Rotated 90 CCW + Flipped V), LeftBottom: 8 (Rotated 90 CCW)
/* // REMOVING - No longer needed as we don't orient the CIImage directly
func exifOrientationForDeviceOrientation(_ deviceOrientation: UIDeviceOrientation) -> Int32 {
    switch deviceOrientation {
        case .portrait: return 6 // Rotated 90 CW
        case .portraitUpsideDown: return 8 // Rotated 90 CCW
        case .landscapeLeft: return 3 // Rotated 180
        case .landscapeRight: return 1 // Normal (Home button right)
        default: return 6 // Default to Portrait if unknown/faceup/facedown
>>>>>>> dac1380b
    }
}
*/<|MERGE_RESOLUTION|>--- conflicted
+++ resolved
@@ -35,43 +35,9 @@
         // Store reference to this container in the view model for LUT processing
         viewModel.owningView = container
         
-<<<<<<< HEAD
-        // Create a custom preview view that will handle LUT processing
-        let preview = CustomPreviewView(frame: UIScreen.main.bounds, 
-                                       session: session, 
-                                       lutManager: lutManager,
-                                       viewModel: viewModel)
-        preview.backgroundColor = .black
-        preview.tag = 100 // Tag for identification
-        
-        // Apply rounded corners to the preview
-        preview.layer.cornerRadius = 20
-        preview.layer.masksToBounds = true
-        
-        // Add the preview to our container
-        container.addSubview(preview)
-        
-        // Pin the preview to the container with auto layout - using 80% of the screen size
-        // and positioning it more towards the top
-        preview.translatesAutoresizingMaskIntoConstraints = false
-        NSLayoutConstraint.activate([
-            // Center horizontally
-            preview.centerXAnchor.constraint(equalTo: container.centerXAnchor),
-            // Position away from the top to avoid status bar and cutoff
-            // Increased top offset to match manual frame calculations
-            preview.topAnchor.constraint(equalTo: container.topAnchor, constant: container.bounds.height * 0.18),
-            // Width is 80% of container width
-            preview.widthAnchor.constraint(equalTo: container.widthAnchor, multiplier: 0.8),
-            // Set height based on width using 3:4 aspect ratio (width:height)
-            // This means height should be 4/3 of the width
-            // Slightly adjust height multiplier to account for top inset
-            preview.heightAnchor.constraint(equalTo: preview.widthAnchor, multiplier: 4.0/3.0)
-        ])
-=======
         // Force layout
         container.setNeedsLayout()
         container.layoutIfNeeded()
->>>>>>> dac1380b
         
         return container
     }
@@ -108,15 +74,9 @@
         private let borderWidth: CGFloat = 4.0
         private var volumeButtonHandler: VolumeButtonHandler?
         
-<<<<<<< HEAD
-        override init(frame: CGRect) {
-            super.init(frame: frame)
-            print("DEBUG: RotationLockedContainer init with frame: \(frame)")
-=======
         init(contentView: UIView) {
             self.contentView = contentView
             super.init(frame: .zero)
->>>>>>> dac1380b
             setupView()
             setupBorderLayer()
             setupVolumeButtonHandler()
@@ -201,31 +161,6 @@
             }
         }
         
-<<<<<<< HEAD
-        private func enforceBounds() {
-            // Set flag to indicate animation in progress
-            isAnimating = true
-            
-            print("DEBUG: enforceBounds - Before: frame=\(frame), bounds=\(bounds)")
-            
-            // Always maintain full screen bounds regardless of rotation
-            frame = UIScreen.main.bounds
-            
-            print("DEBUG: enforceBounds - After: frame=\(frame), bounds=\(bounds)")
-            print("DEBUG: enforceBounds - Safe area insets: \(safeAreaInsets)")
-            
-            // Re-enforce rotation settings for all subviews
-            for case let preview as CustomPreviewView in subviews {
-                print("DEBUG: enforceBounds - CustomPreviewView before: \(preview.frame)")
-                preview.frame = bounds
-                print("DEBUG: enforceBounds - CustomPreviewView after: \(preview.frame)")
-                preview.updateFrameSize()
-            }
-            
-            // Reset animation flag after a short delay
-            DispatchQueue.main.asyncAfter(deadline: .now() + 0.3) {
-                self.isAnimating = false
-=======
         @objc private func handleRecordingStateChange() {
             if let viewModel = (contentView as? CustomPreviewView)?.viewModel {
                 if viewModel.isRecording {
@@ -233,7 +168,6 @@
                 } else {
                     animateBorderOut()
                 }
->>>>>>> dac1380b
             }
         }
         
@@ -354,35 +288,6 @@
         }
         
         private func setupView() {
-<<<<<<< HEAD
-            // Set background color for the view itself
-            backgroundColor = .black
-            clipsToBounds = true
-            layer.cornerRadius = 20
-            
-            // Configure preview layer
-            previewLayer.session = session
-            previewLayer.videoGravity = .resizeAspect
-            
-            // Calculate inset that creates a small margin around the preview
-            let inset: CGFloat = 6.0
-            // Use a larger top inset to fix the cutoff issue
-            let topInset: CGFloat = 16.0
-            
-            // Create frame with custom insets
-            let frameWithInsets = CGRect(
-                x: bounds.origin.x + inset,
-                y: bounds.origin.y + topInset, // Use larger top inset
-                width: bounds.width - (inset * 2),
-                height: bounds.height - (inset * 2 + topInset) // Adjust height for top inset
-            )
-            
-            previewLayer.frame = frameWithInsets
-            // Ensure the preview layer respects the view's rounded corners
-            previewLayer.cornerRadius = 20
-            previewLayer.masksToBounds = true
-            
-=======
             // Set tag for lookup in updateUIView
             tag = 100
             
@@ -399,7 +304,6 @@
         private func setupPreviewLayer() {
             previewLayer.session = session
             previewLayer.videoGravity = .resizeAspectFill
->>>>>>> dac1380b
             layer.addSublayer(previewLayer)
             previewLayer.cornerRadius = cornerRadius // Apply initial corner radius
             previewLayer.masksToBounds = true
@@ -475,28 +379,8 @@
             // Update view frame
             self.frame = frame
             
-<<<<<<< HEAD
-            // Calculate inset that creates a small margin around the preview
-            let inset: CGFloat = 6.0
-            // Use a larger top inset to fix the cutoff issue
-            let topInset: CGFloat = 16.0
-            
-            // Create frame with custom insets
-            let frameWithInsets = CGRect(
-                x: bounds.origin.x + inset,
-                y: bounds.origin.y + topInset, // Use larger top inset
-                width: bounds.width - (inset * 2),
-                height: bounds.height - (inset * 2 + topInset) // Adjust height for top inset
-            )
-            
-            previewLayer.frame = frameWithInsets
-            
-            // Ensure the corner radius is maintained
-            previewLayer.cornerRadius = 20
-=======
             // Update preview layer frame
             previewLayer.frame = bounds
->>>>>>> dac1380b
             
             // Ensure corners stay rounded
             previewLayer.cornerRadius = cornerRadius
@@ -510,13 +394,8 @@
             
             // Update LUT overlay layer if it exists
             if let overlay = previewLayer.sublayers?.first(where: { $0.name == "LUTOverlayLayer" }) {
-<<<<<<< HEAD
-                overlay.frame = previewLayer.bounds
-                overlay.cornerRadius = 20
-=======
                 overlay.frame = bounds
                 overlay.cornerRadius = cornerRadius
->>>>>>> dac1380b
             }
             
             CATransaction.commit()
@@ -679,18 +558,6 @@
                 // Update existing overlay or create a new one
                 if let overlay = self.previewLayer.sublayers?.first(where: { $0.name == "LUTOverlayLayer" }) {
                     overlay.contents = cgImage
-<<<<<<< HEAD
-                    overlay.frame = self.previewLayer.bounds
-                    overlay.cornerRadius = 20
-                } else {
-                    let overlayLayer = CALayer()
-                    overlayLayer.name = "LUTOverlayLayer"
-                    overlayLayer.frame = self.previewLayer.bounds
-                    overlayLayer.contentsGravity = .resizeAspect
-                    overlayLayer.contents = cgImage
-                    overlayLayer.cornerRadius = 20
-                    overlayLayer.masksToBounds = true
-=======
                     overlay.frame = viewBounds
                     overlay.cornerRadius = self.cornerRadius
                     overlay.masksToBounds = true
@@ -706,7 +573,6 @@
                     overlayLayer.transform = transform // Use Identity transform
 
                     // Orientation should be handled by the fixed preview layer connection
->>>>>>> dac1380b
                     self.previewLayer.addSublayer(overlayLayer)
                     self.uiViewLogger.debug("    [captureOutput MAIN THREAD] Frame: \(currentFrameNumber). Added NEW LUTOverlayLayer with Identity transform.")
                 }
@@ -716,15 +582,6 @@
             }
         }
         
-<<<<<<< HEAD
-        override func layoutSubviews() {
-            super.layoutSubviews()
-            
-            // The Auto Layout system has updated our frame
-            // Ensure our preview layer is properly positioned within it
-            updateFrameSize()
-        }
-=======
         // Helper to remove LUT overlay if LUT is disabled
         private func removeLUTOverlay() {
             if let overlay = previewLayer.sublayers?.first(where: { $0.name == "LUTOverlayLayer" }) {
@@ -837,7 +694,6 @@
         case .landscapeLeft: return 3 // Rotated 180
         case .landscapeRight: return 1 // Normal (Home button right)
         default: return 6 // Default to Portrait if unknown/faceup/facedown
->>>>>>> dac1380b
     }
 }
 */